--- conflicted
+++ resolved
@@ -164,10 +164,7 @@
             "channel_id": job.channel_id,
             "is_member": job.member_only,
             "status": job.status.value,
-<<<<<<< HEAD
             "platform": job.platform.value,
-=======
->>>>>>> 8e1a1746
             "error": job.error,
         }
     )